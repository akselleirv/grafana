--- conflicted
+++ resolved
@@ -27,13 +27,8 @@
       return value;
     }
 
-<<<<<<< HEAD
     let quotedValues = _.map(value, function(val) {
-      return "'" + val + "'";
-=======
-    var quotedValues = _.map(value, function(val) {
       return "'" + val.replace(/'/g, `''`) + "'";
->>>>>>> 5cca4786
     });
     return quotedValues.join(',');
   }
