<!DOCTYPE html>
<html lang="en">
  <head>
    <meta charset="utf-8">
    <meta http-equiv="X-UA-Compatible" content="IE=edge,chrome=1">
    <meta name="viewport" content="width=device-width">
    <meta name="theme-color" content="#000">

    <title>Grafana</title>

		[[if .User.LightTheme]]
		  <link rel="stylesheet" href="[[.AppSubUrl]]/public/css/grafana.light.min.css">
		[[else]]
		  <link rel="stylesheet" href="[[.AppSubUrl]]/public/css/grafana.dark.min.css">
		[[end]]

<<<<<<< HEAD
		[[ range $css := .PluginCss ]]
			<link rel="stylesheet" href="[[$.AppSubUrl]]/[[ $css ]]">
		[[ end ]]

    <link rel="icon" type="image/png" href="[[.AppSubUrl]]/img/fav32.png">
=======
    <link rel="icon" type="image/png" href="[[.AppSubUrl]]/public/img/fav32.png">
>>>>>>> 8eb3e48b
		<base href="[[.AppSubUrl]]/" />

		<!-- build:js [[.AppSubUrl]]/public/app/app.js -->
    <script src="[[.AppSubUrl]]/public/vendor/requirejs/require.js"></script>
    <script src="[[.AppSubUrl]]/public/app/require_config.js"></script>
    <!-- endbuild -->
  </head>

	<body ng-cloak ng-controller="GrafanaCtrl" ng-class="{'sidemenu-open': contextSrv.sidemenu}">
		<div class="sidemenu-canvas">

			<aside class="sidemenu-wrapper" ng-if="contextSrv.sidemenu">
				<div ng-include="'app/partials/sidemenu.html'"></div>
			</aside>

			<div class="page-alert-list">
				<div ng-repeat='alert in dashAlerts.list' class="alert-{{alert.severity}} alert">
					<button type="button" class="alert-close" ng-click="dashAlerts.clear(alert)">
						<i class="fa fa-times-circle"></i>
					</button>
					<div class="alert-title">{{alert.title}}</div>
					<div ng-bind='alert.text'></div>
				</div>
			</div>

			<div ng-view class="main-view"></div>

		</div>

  </body>

	<script>
		window.grafanaBootData = {
			user:[[.User]],
			settings: [[.Settings]],
			pluginModules: [[.PluginJs]],
			mainNavLinks: [[.MainNavLinks]]
		};

    require(['app/app'], function (app) {
    	app.boot();
    })
	</script>

	[[if .GoogleAnalyticsId]]
		<script>
		(function(i,s,o,g,r,a,m){i['GoogleAnalyticsObject']=r;i[r]=i[r]||function(){
		(i[r].q=i[r].q||[]).push(arguments)},i[r].l=1*new Date();a=s.createElement(o),
		m=s.getElementsByTagName(o)[0];a.async=1;a.src=g;m.parentNode.insertBefore(a,m)
		})(window,document,'script','//www.google-analytics.com/analytics.js','ga');

		ga('create', '[[.GoogleAnalyticsId]]', 'auto');
		ga('send', 'pageview');
		</script>
	[[end]]

	[[if .GoogleTagManagerId]]
		<script>
			dataLayer = [{
				'IsSignedIn': '[[.User.IsSignedIn]]',
				'Email': '[[.User.Email]]',
				'Name': '[[.User.Name]]',
				'UserId': '[[.User.Id]]',
				'OrgId': '[[.User.OrgId]]',
				'OrgName': '[[.User.OrgName]]',
			}];
		</script>
		<!-- Google Tag Manager -->
		<noscript><iframe src="//www.googletagmanager.com/ns.html?id=GTM-K2MJ65" height="0" width="0" style="display:none;visibility:hidden"></iframe></noscript>
		<script>(function(w,d,s,l,i){w[l]=w[l]||[];w[l].push({'gtm.start': new Date().getTime(),event:'gtm.js'});var f=d.getElementsByTagName(s)[0],
			j=d.createElement(s),dl=l!='dataLayer'?'&l='+l:'';j.async=true;j.src='//www.googletagmanager.com/gtm.js?id='+i+dl;f.parentNode.insertBefore(j,f);
		})(window,document,'script','dataLayer','[[.GoogleTagManagerId]]');</script>
		<!-- End Google Tag Manager -->
	[[end]]
</html><|MERGE_RESOLUTION|>--- conflicted
+++ resolved
@@ -14,15 +14,11 @@
 		  <link rel="stylesheet" href="[[.AppSubUrl]]/public/css/grafana.dark.min.css">
 		[[end]]
 
-<<<<<<< HEAD
 		[[ range $css := .PluginCss ]]
 			<link rel="stylesheet" href="[[$.AppSubUrl]]/[[ $css ]]">
 		[[ end ]]
 
-    <link rel="icon" type="image/png" href="[[.AppSubUrl]]/img/fav32.png">
-=======
     <link rel="icon" type="image/png" href="[[.AppSubUrl]]/public/img/fav32.png">
->>>>>>> 8eb3e48b
 		<base href="[[.AppSubUrl]]/" />
 
 		<!-- build:js [[.AppSubUrl]]/public/app/app.js -->
